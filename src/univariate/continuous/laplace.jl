<<<<<<< HEAD
doc"""
    Laplace(μ,θ)

The *Laplace distribution* with location `μ` and scale `θ` has probability density function

$f(x; \mu, \beta) = \frac{1}{2 \beta} \exp \left(- \frac{|x - \mu|}{\beta} \right)$

```julia
Laplace()       # Laplace distribution with zero location and unit scale, i.e. Laplace(0.0, 1.0)
Laplace(u)      # Laplace distribution with location u and unit scale, i.e. Laplace(u, 1.0)
Laplace(u, b)   # Laplace distribution with location u ans scale b

params(d)       # Get the parameters, i.e. (u, b)
location(d)     # Get the location parameter, i.e. u
scale(d)        # Get the scale parameter, i.e. b
```

External links

* [Laplace distribution on Wikipedia](http://en.wikipedia.org/wiki/Laplace_distribution)

"""
immutable Laplace{T <: Real} <: ContinuousUnivariateDistribution
    μ::T
    θ::T

=======
immutable Laplace{T <: Real} <: ContinuousUnivariateDistribution
    μ::T
    θ::T

>>>>>>> 43914cc4
    Laplace(μ::T, θ::T) = (@check_args(Laplace, θ > zero(θ)); new(μ, θ))
end

Laplace{T <: Real}(μ::T, Θ::T) = Laplace{T}(μ, Θ)
Laplace(μ::Real, Θ::Real) = Laplace(promote(μ, Θ)...)
Laplace(μ::Real) = Laplace(μ, 1.0)
Laplace() = Laplace(0.0, 1.0)

typealias Biexponential Laplace

@distr_support Laplace -Inf Inf

#### Conversions
function convert{T <: Real, S <: Real}(::Type{Laplace{T}}, μ::S, Θ::S)
    Laplace(T(μ), T(Θ))
end
function convert{T <: Real, S <: Real}(::Type{Laplace{T}}, d::Laplace{S})
    Laplace(T(d.μ), T(d.Θ))
end


#### Parameters

location(d::Laplace) = d.μ
scale(d::Laplace) = d.θ
params(d::Laplace) = (d.μ, d.θ)


#### Statistics

mean(d::Laplace) = d.μ
median(d::Laplace) = d.μ
mode(d::Laplace) = d.μ

var(d::Laplace) = 2.0 * d.θ^2
std(d::Laplace) = sqrt2 * d.θ
skewness(d::Laplace) = 0.0
kurtosis(d::Laplace) = 3.0

entropy(d::Laplace) = log(2.0 * d.θ) + 1.0


#### Evaluations

zval(d::Laplace, x::Real) = (x - d.μ) / d.θ
xval(d::Laplace, z::Real) = d.μ + z * d.θ

pdf(d::Laplace, x::Real) = 0.5 * exp(-abs(zval(d, x))) / scale(d)
logpdf(d::Laplace, x::Real) = - (abs(zval(d, x)) + log(2.0 * scale(d)))

cdf(d::Laplace, x::Real) = (z = zval(d, x); z < 0.0 ? 0.5 * exp(z) : 1.0 - 0.5 * exp(-z))
ccdf(d::Laplace, x::Real) = (z = zval(d, x); z > 0.0 ? 0.5 * exp(-z) : 1.0 - 0.5 * exp(z))
logcdf(d::Laplace, x::Real) = (z = zval(d, x); z < 0.0 ? loghalf + z : loghalf + log2mexp(-z))
logccdf(d::Laplace, x::Real) = (z = zval(d, x); z > 0.0 ? loghalf - z : loghalf + log2mexp(z))

quantile(d::Laplace, p::Real) = p < 0.5 ? xval(d, log(2.0 * p)) : xval(d, -log(2.0 * (1.0 - p)))
cquantile(d::Laplace, p::Real) = p > 0.5 ? xval(d, log(2.0 * (1.0 - p))) : xval(d, -log(2.0 * p))
invlogcdf(d::Laplace, lp::Real) = lp < loghalf ? xval(d, logtwo + lp) : xval(d, -(logtwo + log1mexp(lp)))
invlogccdf(d::Laplace, lp::Real) = lp > loghalf ? xval(d, logtwo + log1mexp(lp)) : xval(d, -(logtwo + lp))

function gradlogpdf(d::Laplace, x::Real)
    μ, θ = params(d)
    x == μ && error("Gradient is undefined at the location point")
    g = 1.0 / θ
    x > μ ? -g : g
end

function mgf(d::Laplace, t::Real)
    st = d.θ * t
    exp(t * d.μ) / ((1.0 - st) * (1.0 + st))
end
function cf(d::Laplace, t::Real)
    st = d.θ * t
    cis(t * d.μ) / (1+st*st)
end


#### Sampling

rand(d::Laplace) = d.μ + d.θ*randexp()*ifelse(rand(Bool), 1, -1)


#### Fitting

function fit_mle(::Type{Laplace}, x::Array)
    a = median(x)
    Laplace(a, mad(x, a))
end<|MERGE_RESOLUTION|>--- conflicted
+++ resolved
@@ -1,4 +1,3 @@
-<<<<<<< HEAD
 doc"""
     Laplace(μ,θ)
 
@@ -21,16 +20,11 @@
 * [Laplace distribution on Wikipedia](http://en.wikipedia.org/wiki/Laplace_distribution)
 
 """
+
 immutable Laplace{T <: Real} <: ContinuousUnivariateDistribution
     μ::T
     θ::T
 
-=======
-immutable Laplace{T <: Real} <: ContinuousUnivariateDistribution
-    μ::T
-    θ::T
-
->>>>>>> 43914cc4
     Laplace(μ::T, θ::T) = (@check_args(Laplace, θ > zero(θ)); new(μ, θ))
 end
 
