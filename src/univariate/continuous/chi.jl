doc"""
    Chi(ν)

The *Chi distribution* `ν` degrees of freedom has probability density function

$f(x; k) = \frac{1}{\Gamma(k/2)} 2^{1 - k/2} x^{k-1} e^{-x^2/2}, \quad x > 0$

It is the distribution of the square-root of a [`Chisq`](:func:`Chisq`) variate.

```julia
Chi(k)       # Chi distribution with k degrees of freedom

params(d)    # Get the parameters, i.e. (k,)
dof(d)       # Get the degrees of freedom, i.e. k
```

External links

* [Chi distribution on Wikipedia](http://en.wikipedia.org/wiki/Chi_distribution)

"""
<<<<<<< HEAD
=======

>>>>>>> 43914cc4
immutable Chi{T <: Real} <: ContinuousUnivariateDistribution
    ν::T

    Chi(ν::T) = (@check_args(Chi, ν > zero(ν)); new(ν))
end

Chi{T <: Real}(ν::T) = Chi{T}(ν)
Chi(ν::Int) = Chi(Float64(ν))

@distr_support Chi 0.0 Inf

### Conversions
convert{T <: Real, S <: Real}(::Type{Chi{T}}, ν::S) = Chi(T(ν))
convert{T <: Real, S <: Real}(::Type{Chi{T}}, d::Chi{S}) = Chi(T(d.ν))

#### Parameters

dof(d::Chi) = d.ν
params(d::Chi) = (d.ν,)


#### Statistics

mean(d::Chi) = (h = d.ν * 0.5; sqrt2 * gamma(h + 0.5) / gamma(h))

var(d::Chi) = d.ν - mean(d)^2
_chi_skewness(μ::Float64, σ::Float64) = (σ2 = σ^2; σ3 = σ2 * σ; (μ / σ3) * (1.0 - 2.0 * σ2))

function skewness(d::Chi)
    μ = mean(d)
    σ = sqrt(d.ν - μ^2)
    _chi_skewness(μ, σ)
end

function kurtosis(d::Chi)
    μ = mean(d)
    σ = sqrt(d.ν - μ^2)
    γ = _chi_skewness(μ, σ)
    (2.0 / σ^2) * (1 - μ * σ * γ - σ^2)
end

entropy(d::Chi) = (ν = d.ν;
    lgamma(ν / 2.0) - 0.5 * logtwo - ((ν - 1.0) / 2.0) * digamma(ν / 2.0) + ν / 2.0)

function mode(d::Chi)
    d.ν >= 1.0 || error("Chi distribution has no mode when ν < 1")
    sqrt(d.ν - 1.0)
end


#### Evaluation

pdf(d::Chi, x::Float64) = exp(logpdf(d, x))

logpdf(d::Chi, x::Float64) = (ν = d.ν;
    (1.0 - 0.5 * ν) * logtwo + (ν - 1.0) * log(x) - 0.5 * x^2 - lgamma(0.5 * ν)
)

gradlogpdf(d::Chi, x::Float64) = x >= 0.0 ? (d.ν - 1.0) / x - x : 0.0

cdf(d::Chi, x::Float64) = chisqcdf(d.ν, x^2)
ccdf(d::Chi, x::Float64) = chisqccdf(d.ν, x^2)
logcdf(d::Chi, x::Float64) = chisqlogcdf(d.ν, x^2)
logccdf(d::Chi, x::Float64) = chisqlogccdf(d.ν, x^2)

quantile(d::Chi, p::Float64) = sqrt(chisqinvcdf(d.ν, p))
cquantile(d::Chi, p::Float64) = sqrt(chisqinvccdf(d.ν, p))
invlogcdf(d::Chi, p::Float64) = sqrt(chisqinvlogcdf(d.ν, p))
invlogccdf(d::Chi, p::Float64) = sqrt(chisqinvlogccdf(d.ν, p))


#### Sampling

rand(d::Chi) = sqrt(_chisq_rand(d.ν))<|MERGE_RESOLUTION|>--- conflicted
+++ resolved
@@ -19,10 +19,7 @@
 * [Chi distribution on Wikipedia](http://en.wikipedia.org/wiki/Chi_distribution)
 
 """
-<<<<<<< HEAD
-=======
 
->>>>>>> 43914cc4
 immutable Chi{T <: Real} <: ContinuousUnivariateDistribution
     ν::T
 
