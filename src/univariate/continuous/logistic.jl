<<<<<<< HEAD
doc"""
    Logistic(μ,θ)

The *Logistic distribution* with location `μ` and scale `θ` has probability density function

$f(x; \mu, \theta) = \frac{1}{4 \theta} \mathrm{sech}^2
\left( \frac{x - \mu}{\theta} \right)$

```julia
Logistic()       # Logistic distribution with zero location and unit scale, i.e. Logistic(0.0, 1.0)
Logistic(u)      # Logistic distribution with location u and unit scale, i.e. Logistic(u, 1.0)
Logistic(u, b)   # Logistic distribution with location u ans scale b

params(d)       # Get the parameters, i.e. (u, b)
location(d)     # Get the location parameter, i.e. u
scale(d)        # Get the scale parameter, i.e. b
```

External links

* [Logistic distribution on Wikipedia](http://en.wikipedia.org/wiki/Logistic_distribution)

"""
immutable Logistic{T <: Real} <: ContinuousUnivariateDistribution
    μ::T
    θ::T

=======
immutable Logistic{T <: Real} <: ContinuousUnivariateDistribution
    μ::T
    θ::T

>>>>>>> 43914cc4
    Logistic(μ::T, θ::T) = (@check_args(Logistic, θ > zero(θ)); new(μ, θ))
end

Logistic{T <: Real}(μ::T, Θ::T) = Logistic{T}(μ, Θ)
Logistic(μ::Real, Θ::Real) = Logistic(promote(μ, Θ)...)
Logistic(μ::Real) = Logistic(μ, 1.0)
Logistic() = Logistic(0.0, 1.0)

@distr_support Logistic -Inf Inf

#### Conversions
function convert{T <: Real, S <: Real}(::Type{Logistic{T}}, μ::S, Θ::S)
    Logistic(T(μ), T(Θ))
end
function convert{T <: Real, S <: Real}(::Type{Logistic{T}}, d::Logistic{S})
    Logistic(T(d.μ), T(d.Θ))
end

#### Parameters

location(d::Logistic) = d.μ
scale(d::Logistic) = d.θ

params(d::Logistic) = (d.μ, d.θ)


#### Statistics

mean(d::Logistic) = d.μ
median(d::Logistic) = d.μ
mode(d::Logistic) = d.μ

std(d::Logistic) = π * d.θ / sqrt3
var(d::Logistic) = (π * d.θ)^2 / 3.0
skewness(d::Logistic) = 0.0
kurtosis(d::Logistic) = 1.2

entropy(d::Logistic) = log(d.θ) + 2.0


#### Evaluation

zval(d::Logistic, x::Real) = (x - d.μ) / d.θ
xval(d::Logistic, z::Real) = d.μ + z * d.θ

pdf(d::Logistic, x::Real) = (e = exp(-zval(d, x)); e / (d.θ * (1.0 + e)^2))
logpdf(d::Logistic, x::Real) = (u = -abs(zval(d, x)); u - 2.0 * log1pexp(u) - log(d.θ))

cdf(d::Logistic, x::Real) = logistic(zval(d, x))
ccdf(d::Logistic, x::Real) = logistic(-zval(d, x))
logcdf(d::Logistic, x::Real) = -log1pexp(-zval(d, x))
logccdf(d::Logistic, x::Real) = -log1pexp(zval(d, x))

quantile(d::Logistic, p::Real) = xval(d, logit(p))
cquantile(d::Logistic, p::Real) = xval(d, -logit(p))
invlogcdf(d::Logistic, lp::Real) = xval(d, -logexpm1(-lp))
invlogccdf(d::Logistic, lp::Real) = xval(d, logexpm1(-lp))

function gradlogpdf(d::Logistic, x::Real)
    e = exp(-zval(d, x))
    ((2.0 * e) / (1.0 + e) - 1.0) / d.θ
end

mgf(d::Logistic, t::Real) = exp(t * d.μ) / sinc(d.θ * t)

function cf(d::Logistic, t::Real)
    a = (π * t) * d.θ
    a == zero(a) ? complex(one(a)) : cis(t * d.μ) * (a / sinh(a))
end


#### Sampling

rand(d::Logistic) = quantile(d, rand())<|MERGE_RESOLUTION|>--- conflicted
+++ resolved
@@ -1,4 +1,3 @@
-<<<<<<< HEAD
 doc"""
     Logistic(μ,θ)
 
@@ -22,16 +21,11 @@
 * [Logistic distribution on Wikipedia](http://en.wikipedia.org/wiki/Logistic_distribution)
 
 """
+
 immutable Logistic{T <: Real} <: ContinuousUnivariateDistribution
     μ::T
     θ::T
 
-=======
-immutable Logistic{T <: Real} <: ContinuousUnivariateDistribution
-    μ::T
-    θ::T
-
->>>>>>> 43914cc4
     Logistic(μ::T, θ::T) = (@check_args(Logistic, θ > zero(θ)); new(μ, θ))
 end
 
