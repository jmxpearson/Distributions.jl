--- conflicted
+++ resolved
@@ -1,30 +1,23 @@
 doc"""
     Categorical(p)
-<<<<<<< HEAD
 
 A *Categorical distribution* is parameterized by a probability vector `p` (of length `K`).
 
 $P(X = k) = p[k]  \quad \text{for } k = 1, 2, \ldots, K.$
 
-=======
-A *Categorical distribution* is parameterized by a probability vector `p` (of length `K`).
-$P(X = k) = p[k]  \quad \text{for } k = 1, 2, \ldots, K.$
->>>>>>> 43914cc4
 ```julia
 Categorical(p)   # Categorical distribution with probability vector p
 params(d)        # Get the parameters, i.e. (p,)
 probs(d)         # Get the probability vector, i.e. p
 ncategories(d)   # Get the number of categories, i.e. K
 ```
-<<<<<<< HEAD
-
-=======
->>>>>>> 43914cc4
+
 Here, `p` must be a real vector, of which all components are nonnegative and sum to one.
 **Note:** The input vector `p` is directly used as a field of the constructed distribution, without being copied.
 External links:
 * [Categorical distribution on Wikipedia](http://en.wikipedia.org/wiki/Categorical_distribution)
 """
+
 immutable Categorical <: DiscreteUnivariateDistribution
     K::Int
     p::Vector{Float64}
