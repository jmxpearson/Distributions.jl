immutable Poisson <: DiscreteUnivariateDistribution
    λ::Float64

<<<<<<< HEAD
    function Poisson(λ::Float64)
        λ >= 0.0 || error("λ must be non-negative.")
        new(λ)
    end

    @compat Poisson(λ::Real) = Poisson(Float64(λ))
=======
    Poisson(λ::Real) = (@check_args(Poisson, λ > zero(λ)); new(λ))
>>>>>>> 2457917f
    Poisson() = new(1.0)
end

@distr_support Poisson 0 (d.λ == 0.0 ? 0 : Inf)


### Parameters

params(d::Poisson) = (d.λ,)

rate(d::Poisson) = d.λ


### Statistics

mean(d::Poisson) = d.λ

mode(d::Poisson) = floor(Int,d.λ)

function modes(d::Poisson)
    λ = d.λ
    @compat isinteger(λ) ? [round(Int, λ)-1, round(Int, λ)] : [floor(Int, λ)]
end

var(d::Poisson) = d.λ

skewness(d::Poisson) = 1.0 / sqrt(d.λ)

kurtosis(d::Poisson) = 1.0 / d.λ

function entropy(d::Poisson)
    λ = rate(d)
    if λ == 0.0
        return 0.0
    elseif λ < 50.0
        s = 0.0
        λk = 1.0
        for k = 1:100
            λk *= λ
            s += λk * lgamma(k + 1.0) / gamma(k + 1.0)
        end
        return λ * (1.0 - log(λ)) + exp(-λ) * s
    else
        return 0.5 * log(2 * pi * e * λ) -
               (1 / (12 * λ)) -
               (1 / (24 * λ * λ)) -
               (19 / (360 * λ * λ * λ))
    end
end


### Evaluation

@_delegate_statsfuns Poisson pois λ

rand(d::Poisson) = convert(Int, StatsFuns.Rmath.poisrand(d.λ))

immutable RecursivePoissonProbEvaluator <: RecursiveProbabilityEvaluator
    λ::Float64
end

RecursivePoissonProbEvaluator(d::Poisson) = RecursivePoissonProbEvaluator(rate(d))
nextpdf(s::RecursivePoissonProbEvaluator, p::Float64, x::Integer) = p * s.λ / x
_pdf!(r::AbstractArray, d::Poisson, rgn::UnitRange) = _pdf!(r, d, rgn, RecursivePoissonProbEvaluator(d))

function mgf(d::Poisson, t::Real)
    λ = rate(d)
    return exp(λ * (exp(t) - 1.0))
end

function cf(d::Poisson, t::Real)
    λ = rate(d)
    return exp(λ * (cis(t) - 1.0))
end


### Fitting

immutable PoissonStats <: SufficientStats
    sx::Float64   # (weighted) sum of x
    tw::Float64   # total sample weight
end

suffstats{T<:Integer}(::Type{Poisson}, x::AbstractArray{T}) = PoissonStats(sum(x), length(x))

function suffstats{T<:Integer}(::Type{Poisson}, x::AbstractArray{T}, w::AbstractArray{Float64})
    n = length(x)
    n == length(w) || throw(ArgumentError("Inconsistent array lengths."))
    sx = 0.
    tw = 0.
    for i = 1 : n
        @inbounds wi = w[i]
        @inbounds sx += x[i] * wi
        tw += wi
    end
    PoissonStats(sx, tw)
end

fit_mle(::Type{Poisson}, ss::PoissonStats) = Poisson(ss.sx / ss.tw)<|MERGE_RESOLUTION|>--- conflicted
+++ resolved
@@ -1,16 +1,7 @@
 immutable Poisson <: DiscreteUnivariateDistribution
     λ::Float64
 
-<<<<<<< HEAD
-    function Poisson(λ::Float64)
-        λ >= 0.0 || error("λ must be non-negative.")
-        new(λ)
-    end
-
-    @compat Poisson(λ::Real) = Poisson(Float64(λ))
-=======
-    Poisson(λ::Real) = (@check_args(Poisson, λ > zero(λ)); new(λ))
->>>>>>> 2457917f
+    Poisson(λ::Real) = (@check_args(Poisson, λ >= zero(λ)); new(λ))
     Poisson() = new(1.0)
 end
 
