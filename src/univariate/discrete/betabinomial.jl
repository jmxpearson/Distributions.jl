<<<<<<< HEAD
doc"""
    BetaBinomial(n,α,β)

A *Beta-binomial distribution* is the compound distribution of the [`Binomial`](:func:`Binomial`) distribution where the probability of success `p` is distributed according to the [`Beta`](:func:`Beta`). It has three parameters: `n`, the number of trials and two shape parameters `α`, `β`

$P(X = k) = {n \choose k} B(k + \alpha, n - k + \beta) / B(\alpha, \beta),  \quad \text{ for } k = 0,1,2, \ldots, n.$

```julia
BetaBinomial(n, a, b)      # BetaBinomial distribution with n trials and shape parameters a, b

params(d)       # Get the parameters, i.e. (n, a, b)
ntrials(d)      # Get the number of trials, i.e. n
```

External links:

* [Beta-binomial distribution on Wikipedia](https://en.wikipedia.org/wiki/Beta-binomial_distribution)
"""
=======
>>>>>>> 43914cc4
immutable BetaBinomial{T <: Real} <: DiscreteUnivariateDistribution
    n::Int
    α::T
    β::T

    function BetaBinomial(n::Int, α::T, β::T)
        @check_args(BetaBinomial, n >= zero(n) && α >= zero(α) && β >= zero(β))
        new(n, α, β)
    end
end

BetaBinomial{T <: Real}(n::Int, α::T, β::T) = BetaBinomial{T}(n, α, β)
BetaBinomial(n::Int, α::Real, β::Real) = BetaBinomial(n, promote(α, β)...)
BetaBinomial(n::Int, α::Integer, β::Integer) = BetaBinomial(n, Float64(α), Float64(β))
BetaBinomial(n::Int, α::Integer, β::Real) = BetaBinomial(n, Float64(α), β)
BetaBinomial(n::Int, α::Real, β::Integer) = BetaBinomial(n, α, Float64(β))

@distr_support BetaBinomial 0 d.n
insupport(d::BetaBinomial, x::Real) = 0 <= x <= d.n

#### Conversions
function convert{T <: Real, S <: Real}(::Type{BetaBinomial{T}}, n::Int, α::S, β::S)
    BetaBinomial(n, T(α), T(β))
end
function convert{T <: Real, S <: Real}(::Type{BetaBinomial{T}}, d::BetaBinomial{S})
    BetaBinomial(n, T(d.α), T(d.β))
end

#### Parameters

ntrials(d::BetaBinomial) = d.n

params(d::BetaBinomial) = (d.n, d.α, d.β)

#### Properties

mean(d::BetaBinomial) = (d.n * d.α) / (d.α + d.β)
function var(d::BetaBinomial)
    n, α, β = d.n, d.α, d.β
    numerator = n * α * β * (α + β + n)
    denominator = (α + β)^2.0 * (α + β + 1.0)
    return numerator / denominator
end

function skewness(d::BetaBinomial)
    n, α, β = d.n, d.α, d.β
    t1 = (α + β + 2 * n) * (β - α) / (α + β + 2)
    t2 = sqrt((1 + α +β) / (n * α * β * (n + α + β)))
    return t1 * t2
end

function kurtosis(d::BetaBinomial)
    n, α, β = d.n, d.α, d.β
    alpha_beta_sum = α + β
    alpha_beta_product = α * β
    numerator = ((alpha_beta_sum)^2) * (1 + alpha_beta_sum)
    denominator = (n * alpha_beta_product) * (alpha_beta_sum + 2) * (alpha_beta_sum + 3) * (alpha_beta_sum + n)
    left = numerator / denominator
    right = (alpha_beta_sum) * (alpha_beta_sum - 1 + 6*n) + 3 * alpha_beta_product * (n - 2) + 6 * n^2
    right -= (3 * alpha_beta_product * n * (6 - n)) / alpha_beta_sum
    right -= (18 * alpha_beta_product * n^2) / (alpha_beta_sum)^2
    return (left * right) - 3
end

function pdf(d::BetaBinomial, k::Int)
    n, α, β = d.n, d.α, d.β
    choose = Float64(binomial(n, k))
    numerator = beta(k + α, n - k + β)
    denominator = beta(α, β)
    return choose * (numerator / denominator)
end

function pdf(d::BetaBinomial)
    n, α, β = d.n, d.α, d.β
    k = 0:n
    binoms = Float64[binomial(n, i) for i in k]
    fixed_beta = beta(α, β)
    return binoms .* beta(k + α, n - k + β) / fixed_beta
end

entropy(d::BetaBinomial) = entropy(Categorical(pdf(d)))
median(d::BetaBinomial) = median(Categorical(pdf(d))) - 1
mode(d::BetaBinomial) = indmax(pdf(d)) - one(d.α)
modes(d::BetaBinomial) = [x - 1 for x in modes(Categorical(pdf(d)))]

quantile(d::BetaBinomial, p::Float64) = quantile(Categorical(pdf(d)), p) - 1<|MERGE_RESOLUTION|>--- conflicted
+++ resolved
@@ -1,4 +1,3 @@
-<<<<<<< HEAD
 doc"""
     BetaBinomial(n,α,β)
 
@@ -17,8 +16,7 @@
 
 * [Beta-binomial distribution on Wikipedia](https://en.wikipedia.org/wiki/Beta-binomial_distribution)
 """
-=======
->>>>>>> 43914cc4
+
 immutable BetaBinomial{T <: Real} <: DiscreteUnivariateDistribution
     n::Int
     α::T
