using Distributions
using Base.Test

# Core testing procedure

function test_mixture(g::UnivariateMixture, n::Int, ns::Int)
    X = zeros(n)
    for i = 1:n
        X[i] = rand(g)
    end

    K = ncomponents(g)
    pr = probs(g)
    @assert length(pr) == K

    # mean
    mu = 0.0
    for k = 1:K
        mu += pr[k] * mean(component(g, k))
    end
    @test_approx_eq mean(g) mu

    # evaluation of cdf
    cf = zeros(n)
    for k = 1:K
        c_k = component(g, k)
        for i = 1:n
            cf[i] += pr[k] * cdf(c_k, X[i])
        end
    end

    for i = 1:n
        @test_approx_eq cdf(g, X[i]) cf[i]
    end
    @test_approx_eq cdf(g, X) cf

    # evaluation
    P0 = zeros(n, K)
    LP0 = zeros(n, K)
    for k = 1:K
        c_k = component(g, k)
        for i = 1:n
            x_i = X[i]
            P0[i,k] = pdf(c_k, x_i)
            LP0[i,k] = logpdf(c_k, x_i)
        end
    end

    mix_p0 = P0 * pr
    mix_lp0 = log(mix_p0)

    for i = 1:n
        @test_approx_eq pdf(g, X[i]) mix_p0[i]
        @test_approx_eq logpdf(g, X[i]) mix_lp0[i]
        @test_approx_eq componentwise_pdf(g, X[i]) vec(P0[i,:])
        @test_approx_eq componentwise_logpdf(g, X[i]) vec(LP0[i,:])
    end

    @test_approx_eq pdf(g, X) mix_p0
    @test_approx_eq logpdf(g, X) mix_lp0
    @test_approx_eq componentwise_pdf(g, X) P0
    @test_approx_eq componentwise_logpdf(g, X) LP0

    # sampling
    Xs = rand(g, ns)
    @test isa(Xs, Vector{Float64})
    @test length(Xs) == ns
    @test_approx_eq_eps mean(Xs) mean(g) 0.01
end

function test_mixture(g::MultivariateMixture, n::Int, ns::Int)
    X = zeros(length(g), n)
    for i = 1:n
        X[:,i] = rand(g)
    end

    K = ncomponents(g)
    pr = probs(g)
    @assert length(pr) == K

    # mean
    mu = 0.0
    for k = 1:K
        mu += pr[k] * mean(component(g, k))
    end
    @test_approx_eq mean(g) mu

    # evaluation
    P0 = zeros(n, K)
    LP0 = zeros(n, K)
    for k = 1:K
        c_k = component(g, k)
        for i = 1:n
            x_i = X[:,i]
            P0[i,k] = pdf(c_k, x_i)
            LP0[i,k] = logpdf(c_k, x_i)
        end
    end

    mix_p0 = P0 * pr
    mix_lp0 = log(mix_p0)

    for i = 1:n
        x_i = X[:,i]
        @test_approx_eq pdf(g, x_i) mix_p0[i]
        @test_approx_eq logpdf(g, x_i) mix_lp0[i]
        @test_approx_eq componentwise_pdf(g, x_i) vec(P0[i,:])
        @test_approx_eq componentwise_logpdf(g, x_i) vec(LP0[i,:])
    end

    @test_approx_eq pdf(g, X) mix_p0
    @test_approx_eq logpdf(g, X) mix_lp0
    @test_approx_eq componentwise_pdf(g, X) P0
    @test_approx_eq componentwise_logpdf(g, X) LP0

    # sampling
    Xs = rand(g, ns)
    @test isa(Xs, Matrix{Float64})
    @test size(Xs) == (length(g), ns)
    @test_approx_eq_eps vec(mean(Xs, 2)) mean(g) 0.01
<<<<<<< HEAD
<<<<<<< e3918f2e35de39e286484769df0a5ab7053873e1
    @test_approx_eq_eps cov(Xs, 2) cov(g) 0.01
=======
    @test_approx_eq_eps cov(Xs, vardim=2) cov(g) 0.01
>>>>>>> Resolved merge conflicts
=======
    @test_approx_eq_eps cov(Xs, vardim=2) cov(g) 0.01
>>>>>>> 43914cc4
end

function test_params(g::AbstractMixtureModel)
    C = eltype(g.components)
    pars = params(g)
    mm = MixtureModel(C, pars...)
    @test g.prior == mm.prior
    @test g.components == mm.components
end

function test_params(g::UnivariateGMM)
    pars = params(g)
    mm = UnivariateGMM(pars...)
    @test g == mm
end

# Tests

println("    testing UnivariateMixture")

g_u = MixtureModel(Normal, [(0.0, 1.0), (2.0, 1.0), (-4.0, 1.5)], [0.2, 0.5, 0.3])
@test isa(g_u, MixtureModel{Univariate, Continuous, Normal})
@test ncomponents(g_u) == 3
test_mixture(g_u, 1000, 10^6)
test_params(g_u)

g_u = UnivariateGMM([0.0, 2.0, -4.0], [1.0, 1.2, 1.5], Categorical([0.2, 0.5, 0.3]))
@test isa(g_u, UnivariateGMM)
@test ncomponents(g_u) == 3
test_mixture(g_u, 1000, 10^6)
test_params(g_u)

println("    testing MultivariateMixture")
g_m = MixtureModel(
    IsoNormal[ MvNormal([0.0, 0.0], 1.0),
               MvNormal([0.2, 1.0], 1.0),
               MvNormal([-0.5, -3.0], 1.6) ],
    [0.2, 0.5, 0.3])
@test isa(g_m, MixtureModel{Multivariate, Continuous, IsoNormal})
@test length(components(g_m)) == 3
@test length(g_m) == 2
test_mixture(g_m, 1000, 10^6)
test_params(g_m)<|MERGE_RESOLUTION|>--- conflicted
+++ resolved
@@ -118,15 +118,7 @@
     @test isa(Xs, Matrix{Float64})
     @test size(Xs) == (length(g), ns)
     @test_approx_eq_eps vec(mean(Xs, 2)) mean(g) 0.01
-<<<<<<< HEAD
-<<<<<<< e3918f2e35de39e286484769df0a5ab7053873e1
     @test_approx_eq_eps cov(Xs, 2) cov(g) 0.01
-=======
-    @test_approx_eq_eps cov(Xs, vardim=2) cov(g) 0.01
->>>>>>> Resolved merge conflicts
-=======
-    @test_approx_eq_eps cov(Xs, vardim=2) cov(g) 0.01
->>>>>>> 43914cc4
 end
 
 function test_params(g::AbstractMixtureModel)
